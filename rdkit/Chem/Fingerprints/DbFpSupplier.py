--- conflicted
+++ resolved
@@ -82,6 +82,7 @@
     >>> suppl = ForwardDbFpSupplier(conn.GetData())
 
     we can loop over the supplied fingerprints:
+    
     >>> fps = []
     >>> for fp in suppl:
     ...   fps.append(fp)
@@ -101,17 +102,7 @@
     def NextItem(self):
         """
 
-<<<<<<< HEAD
           NOTE: this has side effects
-=======
-  we can loop over the supplied fingerprints:
-
-  >>> fps = []
-  >>> for fp in suppl:
-  ...   fps.append(fp)
-  >>> len(fps)
-  12
->>>>>>> 704e041a
 
         """
         try:
@@ -125,62 +116,6 @@
         return newFp
 
 
-class RandomAccessDbFpSupplier(DbFpSupplier):
-    """ DbFp supplier supporting random access:
-    >>> import os.path
-    >>> from rdkit import RDConfig
-    >>> from rdkit.Dbase.DbConnection import DbConnect
-    >>> fName = RDConfig.RDTestDatabase
-    >>> conn = DbConnect(fName,'simple_combined')
-    >>> suppl = RandomAccessDbFpSupplier(conn.GetData())
-    >>> len(suppl)
-    12
-
-    we can pull individual fingerprints:
-    >>> fp = suppl[5]
-    >>> fp.GetNumBits()
-    128
-    >>> fp.GetNumOnBits()
-    54
-
-    a standard loop over the fingerprints:
-    >>> fps = []
-    >>> for fp in suppl:
-    ...   fps.append(fp)
-    >>> len(fps)
-    12
-
-    or we can use an indexed loop:
-    >>> fps = [None]*len(suppl)
-    >>> for i in range(len(suppl)):
-    ...   fps[i] = suppl[i]
-    >>> len(fps)
-    12
-
-    """
-
-    def __init__(self, *args, **kwargs):
-        DbFpSupplier.__init__(self, *args, **kwargs)
-        self.reset()
-
-    def __len__(self):
-        return len(self._data)
-
-    def __getitem__(self, idx):
-        newD = self._data[idx]
-        return self._BuildFp(newD)
-
-<<<<<<< HEAD
-    def reset(self):
-        self._pos = -1
-
-    def NextItem(self):
-        self._pos += 1
-        res = None
-        if self._pos < len(self):
-            res = self[self._pos]
-        return res
-=======
 class RandomAccessDbFpSupplier(DbFpSupplier):
   """ DbFp supplier supporting random access:
 
@@ -239,7 +174,6 @@
     if self._pos < len(self):
       res = self[self._pos]
     return res
->>>>>>> 704e041a
 
 
 # ------------------------------------
