--- conflicted
+++ resolved
@@ -8,7 +8,6 @@
 
 
 class FilterNode(VLibNode):
-<<<<<<< HEAD
     """ base class for nodes which filter their input
 
     Assumptions:
@@ -21,6 +20,7 @@
       - we return a tuple if there's more than one input
 
     Usage Example:
+
       >>> from rdkit.VLib.Supply import SupplyNode
       >>> def func(a,b):
       ...   return a+b < 5
@@ -39,6 +39,7 @@
       >>> filt.Destroy()
 
       Negation is also possible:
+
       >>> filt = FilterNode(func=func,negate=1)
       >>> suppl1 = SupplyNode(contents=[1,2,3,3])
       >>> suppl2 = SupplyNode(contents=[1,2,3,1])
@@ -50,6 +51,7 @@
       >>> filt.Destroy()
 
       With no function, just return the inputs:
+
       >>> filt = FilterNode()
       >>> suppl1 = SupplyNode(contents=[1,2,3,3])
       >>> filt.AddParent(suppl1)
@@ -57,8 +59,6 @@
       >>> v
       [1, 2, 3, 3]
       >>> filt.Destroy()
-
-
 
     """
 
@@ -100,103 +100,6 @@
 
 
 FilterNode.__next__ = FilterNode.next
-=======
-  """ base class for nodes which filter their input
-
-  Assumptions:
-
-    - filter function takes a number of arguments equal to the
-      number of inputs we have.  It returns a bool
-
-    - inputs (parents) can be stepped through in lockstep
-
-    - we return a tuple if there's more than one input
-
-  Usage Example:
-
-    >>> from rdkit.VLib.Supply import SupplyNode
-    >>> def func(a,b):
-    ...   return a+b < 5
-    >>> filt = FilterNode(func=func)
-    >>> suppl1 = SupplyNode(contents=[1,2,3,3])
-    >>> suppl2 = SupplyNode(contents=[1,2,3,1])
-    >>> filt.AddParent(suppl1)
-    >>> filt.AddParent(suppl2)
-    >>> v = [x for x in filt]
-    >>> v
-    [(1, 1), (2, 2), (3, 1)]
-    >>> filt.reset()
-    >>> v = [x for x in filt]
-    >>> v
-    [(1, 1), (2, 2), (3, 1)]
-    >>> filt.Destroy()
-
-    Negation is also possible:
-
-    >>> filt = FilterNode(func=func,negate=1)
-    >>> suppl1 = SupplyNode(contents=[1,2,3,3])
-    >>> suppl2 = SupplyNode(contents=[1,2,3,1])
-    >>> filt.AddParent(suppl1)
-    >>> filt.AddParent(suppl2)
-    >>> v = [x for x in filt]
-    >>> v
-    [(3, 3)]
-    >>> filt.Destroy()
-
-    With no function, just return the inputs:
-
-    >>> filt = FilterNode()
-    >>> suppl1 = SupplyNode(contents=[1,2,3,3])
-    >>> filt.AddParent(suppl1)
-    >>> v = [x for x in filt]
-    >>> v
-    [1, 2, 3, 3]
-    >>> filt.Destroy()
-
-
-
-  """
-
-  def __init__(self, func=None, negate=0, **kwargs):
-    VLibNode.__init__(self, **kwargs)
-    self._func = func
-    self._negate = negate
-
-  def SetNegate(self, state):
-    self._negate = state
-
-  def Negate(self):
-    return self._negate
-
-  def next(self):
-    parents = self.GetParents()
-    while 1:
-      args = []
-      try:
-        for parent in parents:
-          args.append(next(parent))
-      except StopIteration:
-        raise StopIteration
-      args = tuple(args)
-      if self._func is not None:
-        r = self._func(*args)
-        if self._negate:
-          r = not r
-          # sys.stderr.write('\t\tNEGATE -> %d\n'%(r))
-        if r:
-          res = args
-          break
-      else:
-        res = args
-        break
-    if len(parents) == 1:
-      res = res[0]
-    return res
-
-
-if six.PY3:
-  FilterNode.__next__ = FilterNode.next
->>>>>>> 704e041a
 
 
 # ------------------------------------
