--- conflicted
+++ resolved
@@ -12,8 +12,8 @@
     Assumptions:
       1) no parents
 
-<<<<<<< HEAD
     Usage Example:
+    
       >>> supplier = SupplyNode(contents=[1,2,3])
       >>> supplier.next()
       1
@@ -30,26 +30,6 @@
       1
       >>> [x for x in supplier]
       [1, 2, 3]
-=======
-  Usage Example:
-
-    >>> supplier = SupplyNode(contents=[1,2,3])
-    >>> supplier.next()
-    1
-    >>> supplier.next()
-    2
-    >>> supplier.next()
-    3
-    >>> supplier.next()
-    Traceback (most recent call last):
-        ...
-    StopIteration
-    >>> supplier.reset()
-    >>> supplier.next()
-    1
-    >>> [x for x in supplier]
-    [1, 2, 3]
->>>>>>> 704e041a
 
 
     """
