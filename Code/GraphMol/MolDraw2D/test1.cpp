//
//  Copyright (C) 2015 Greg Landrum
//
//   @@ All Rights Reserved @@
//  This file is part of the RDKit.
//  The contents are covered by the terms of the BSD license
//  which is included in the file license.txt, found at the root
//  of the RDKit source tree.
//

#include <RDGeneral/utils.h>
#include <RDGeneral/Invariant.h>
#include <RDGeneral/RDLog.h>
#include <GraphMol/RDKitBase.h>
#include <GraphMol/SmilesParse/SmilesParse.h>
#include <GraphMol/FileParsers/MolSupplier.h>
#include <GraphMol/FileParsers/FileParsers.h>
#include <GraphMol/Depictor/RDDepictor.h>
#include <GraphMol/FileParsers/MolFileStereochem.h>

#include <GraphMol/MolDraw2D/MolDraw2D.h>
#include <GraphMol/MolDraw2D/MolDraw2DSVG.h>
#include <GraphMol/MolDraw2D/MolDraw2DUtils.h>

#include <iostream>
#include <fstream>
#include <sstream>

using namespace RDKit;

void test1() {
  std::cout << " ----------------- Test 1" << std::endl;
  {
    std::string smiles = "CO[C@@H](O)C1=C(O[C@H](F)Cl)C(C#N)=C1ONNC[NH3+]";
    ROMol *m = SmilesToMol(smiles);
    TEST_ASSERT(m);
    RDDepict::compute2DCoords(*m);
    WedgeMolBonds(*m, &(m->getConformer()));
    std::ofstream outs("test1_1.svg");
    MolDraw2DSVG drawer(300, 300, outs);
    drawer.drawMolecule(*m);
    drawer.finishDrawing();
    outs.flush();
    delete m;
  }
  {
    // make sure this works with the stringstream too:
    std::string smiles = "CO[C@@H](O)C1=C(O[C@H](F)Cl)C=C1ONNC[NH3+]";
    ROMol *m = SmilesToMol(smiles);
    TEST_ASSERT(m);
    RDDepict::compute2DCoords(*m);
    WedgeMolBonds(*m, &(m->getConformer()));
    MolDraw2DSVG drawer(300, 300);
    drawer.drawMolecule(*m);
    drawer.finishDrawing();
    std::string text = drawer.getDrawingText();
    TEST_ASSERT(text.find("<svg:svg") != std::string::npos);
    TEST_ASSERT(text.find("</svg:svg>") != std::string::npos);
    delete m;
  }
  {
    std::string smiles = "Cc1c(C(=O)NCCO)[n+](=O)c2ccccc2n1[O-]";
    ROMol *m = SmilesToMol(smiles);
    TEST_ASSERT(m);
    RDDepict::compute2DCoords(*m);
    WedgeMolBonds(*m, &(m->getConformer()));
    std::ofstream outs("test1_2.svg");
    MolDraw2DSVG drawer(300, 300, outs);
    drawer.drawMolecule(*m);
    drawer.finishDrawing();
    outs.flush();
    delete m;
  }
  {
    std::string smiles = "Cc1c(C(=O)NCCO)[n+](=O)c2ccccc2n1[O-]";
    ROMol *m = SmilesToMol(smiles);
    TEST_ASSERT(m);
    RDDepict::compute2DCoords(*m);
    WedgeMolBonds(*m, &(m->getConformer()));
    std::ofstream outs("test1_3.svg");
    MolDraw2DSVG drawer(300, 300, outs);
    std::vector<int> highlights;
    highlights.push_back(0);
    highlights.push_back(4);
    highlights.push_back(5);
    drawer.drawMolecule(*m, &highlights);
    drawer.finishDrawing();
    outs.flush();
    delete m;
  }
  std::cout << " Done" << std::endl;
}

#ifdef RDK_CAIRO_BUILD
#include <cairo.h>
#include "MolDraw2DCairo.h"
void test2() {
  std::cout << " ----------------- Test 2" << std::endl;
  {
    std::string smiles = "CO[C@@H](O)C1=C(O[C@H](F)Cl)C(C#N)=C1ONNC[NH3+]";
    ROMol *m = SmilesToMol(smiles);
    TEST_ASSERT(m);
    RDDepict::compute2DCoords(*m);
    WedgeMolBonds(*m, &(m->getConformer()));

    MolDraw2DCairo drawer(300, 300);
    drawer.drawMolecule(*m);
    drawer.finishDrawing();

    drawer.writeDrawingText("test2_1.png");
    delete m;
  }
  {
    std::string smiles = "Cc1c(C(=O)NCCO)[n+](=O)c2ccccc2n1[O-]";
    ROMol *m = SmilesToMol(smiles);
    TEST_ASSERT(m);
    RDDepict::compute2DCoords(*m);
    WedgeMolBonds(*m, &(m->getConformer()));

    MolDraw2DCairo drawer(300, 300);
    drawer.drawMolecule(*m);
    drawer.finishDrawing();

    std::string drawing = drawer.getDrawingText();
    std::ofstream ofs("test2_2.png");
    ofs.write(drawing.c_str(), drawing.size());
    delete m;
  }
  {
    // ensure we still work with a client-provided drawing context
    std::string smiles = "Cc1c(C(=O)NCCO)[n+](=O)c2ccccc2n1[O-]";
    ROMol *m = SmilesToMol(smiles);
    TEST_ASSERT(m);
    RDDepict::compute2DCoords(*m);
    WedgeMolBonds(*m, &(m->getConformer()));

    cairo_surface_t *surface =
        cairo_image_surface_create(CAIRO_FORMAT_ARGB32, 300, 300);
    cairo_t *cr = cairo_create(surface);

    MolDraw2DCairo drawer(300, 300, cr);
    std::vector<int> highlights;
    highlights.push_back(0);
    highlights.push_back(4);
    highlights.push_back(5);
    drawer.drawMolecule(*m, &highlights);
    drawer.finishDrawing();

    cairo_destroy(cr);
    cairo_surface_write_to_png(surface, "test2_3.png");
    cairo_surface_destroy(surface);

    delete m;
  }
  std::cout << " Done" << std::endl;
}
#else  // RDK_CAIRO_BUILD
void test2() {}
#endif

void test3() {
  std::cout << " ----------------- Test 3" << std::endl;
  {
    std::string smiles = "C1CC1CC1ON1";
    std::string nameBase = "test3_1";
    ROMol *m = SmilesToMol(smiles);
    TEST_ASSERT(m);
    RDDepict::compute2DCoords(*m);
    WedgeMolBonds(*m, &(m->getConformer()));
    static const int ha[] = {0, 3, 4, 5};
    std::vector<int> highlight_atoms(ha, ha + sizeof(ha) / sizeof(int));
    std::map<int, std::string> atomLabels;
    atomLabels[2] = "C1";
    atomLabels[1] = "a<sub>3</sub><sup>4</sup>";
    atomLabels[0] = "[CH2;X2:4]";
    atomLabels[6] = "[NH2+:7]";

#ifdef RDK_CAIRO_BUILD
    {
      MolDraw2DCairo drawer(300, 300);
      drawer.drawOptions().atomLabels = atomLabels;
      drawer.drawMolecule(*m, &highlight_atoms);
      drawer.finishDrawing();

      drawer.writeDrawingText(nameBase + ".png");
    }
#endif
    {
      std::ofstream outs((nameBase + ".svg").c_str());
      MolDraw2DSVG drawer(300, 300, outs);
      drawer.drawOptions().atomLabels = atomLabels;
      drawer.drawMolecule(*m, &highlight_atoms);
      drawer.finishDrawing();
      outs.flush();
    }
    delete m;
  }

  {
    std::string smiles = "C1CC1CC1ON1";
    std::string nameBase = "test3_2";
    ROMol *m = SmilesToMol(smiles);
    TEST_ASSERT(m);
    RDDepict::compute2DCoords(*m);
    WedgeMolBonds(*m, &(m->getConformer()));
    static const int ha[] = {0, 3, 4, 5};
    std::vector<int> highlight_atoms(ha, ha + sizeof(ha) / sizeof(int));

#ifdef RDK_CAIRO_BUILD
    {
      MolDraw2DCairo drawer(300, 300);
      drawer.drawOptions().circleAtoms = false;
      drawer.drawMolecule(*m, &highlight_atoms);
      drawer.finishDrawing();
      drawer.writeDrawingText(nameBase + ".png");
    }
#endif
    {
      std::ofstream outs((nameBase + ".svg").c_str());
      MolDraw2DSVG drawer(300, 300, outs);
      drawer.drawOptions().circleAtoms = false;
      drawer.drawMolecule(*m, &highlight_atoms);
      drawer.finishDrawing();
      outs.flush();
    }
    delete m;
  }
  {
    std::string smiles = "Cc1c(C(=O)NCCO)[n+](=O)c2ccccc2n1[O-]";
    std::string nameBase = "test3_3";
    ROMol *m = SmilesToMol(smiles);
    TEST_ASSERT(m);
    RDDepict::compute2DCoords(*m);
    WedgeMolBonds(*m, &(m->getConformer()));
    static const int ha[] = {11, 12, 13, 14, 15, 16};
    std::vector<int> highlight_atoms(ha, ha + sizeof(ha) / sizeof(int));
    std::map<int, DrawColour> highlight_colors;
    highlight_colors[12] = DrawColour(0, 0, 1);
    highlight_colors[13] = DrawColour(0, 1, 0);

#ifdef RDK_CAIRO_BUILD
    {
      MolDraw2DCairo drawer(300, 300);
      drawer.drawOptions().circleAtoms = true;
      drawer.drawMolecule(*m, &highlight_atoms, &highlight_colors);
      drawer.finishDrawing();
      drawer.writeDrawingText(nameBase + ".png");
    }
#endif
    {
      std::ofstream outs((nameBase + ".svg").c_str());
      MolDraw2DSVG drawer(300, 300, outs);
      drawer.drawOptions().circleAtoms = true;
      drawer.drawMolecule(*m, &highlight_atoms, &highlight_colors);
      drawer.finishDrawing();
      outs.flush();
    }
    delete m;
  }
  {
    std::string smiles = "Cc1c(C(=O)NCCO)[n+](=O)c2ccccc2n1[O-]";
    std::string nameBase = "test3_4";
    ROMol *m = SmilesToMol(smiles);
    TEST_ASSERT(m);
    RDDepict::compute2DCoords(*m);
    WedgeMolBonds(*m, &(m->getConformer()));
    static const int ha[] = {11, 12, 13, 14, 15, 16, 3};
    std::vector<int> highlight_atoms(ha, ha + sizeof(ha) / sizeof(int));
    std::map<int, DrawColour> highlight_colors;
    highlight_colors[12] = DrawColour(.5, .5, 1);
    highlight_colors[13] = DrawColour(.5, 1, .5);
    MolDrawOptions options;
    options.circleAtoms = true;
    options.highlightColour = DrawColour(1, .5, .5);
    options.continuousHighlight = true;

#ifdef RDK_CAIRO_BUILD
    {
      MolDraw2DCairo drawer(300, 300);
      drawer.drawOptions() = options;
      drawer.drawMolecule(*m, &highlight_atoms, &highlight_colors);
      drawer.finishDrawing();
      drawer.writeDrawingText(nameBase + ".png");
    }
#endif
    {
      std::ofstream outs((nameBase + ".svg").c_str());
      MolDraw2DSVG drawer(300, 300, outs);
      drawer.drawOptions() = options;
      drawer.drawMolecule(*m, &highlight_atoms, &highlight_colors);
      drawer.finishDrawing();
      outs.flush();
    }
    delete m;
  }
  {
    std::string smiles =
        "CCOC(=O)Nc1ccc(SCC2COC(Cn3ccnc3)(c3ccc(Cl)cc3Cl)O2)cc1";
    std::string nameBase = "test3_5";
    ROMol *m = SmilesToMol(smiles);
    TEST_ASSERT(m);
    RDDepict::compute2DCoords(*m);
    WedgeMolBonds(*m, &(m->getConformer()));

    static const int ha[] = {17, 18, 19, 20, 21, 6, 7, 8, 9, 31, 32};
    std::vector<int> highlight_atoms(ha, ha + sizeof(ha) / sizeof(int));
    std::map<int, DrawColour> highlight_colors;
    MolDrawOptions options;
    options.circleAtoms = true;
    options.highlightColour = DrawColour(1, .5, .5);
    options.continuousHighlight = true;

#ifdef RDK_CAIRO_BUILD
    {
      MolDraw2DCairo drawer(200, 200);
      drawer.drawOptions() = options;
      drawer.drawMolecule(*m, &highlight_atoms, &highlight_colors);
      drawer.finishDrawing();
      drawer.writeDrawingText(nameBase + ".png");
    }
#endif
    {
      std::ofstream outs((nameBase + ".svg").c_str());
      MolDraw2DSVG drawer(200, 200, outs);
      drawer.drawOptions() = options;
      drawer.drawMolecule(*m, &highlight_atoms, &highlight_colors);
      drawer.finishDrawing();
      outs.flush();
    }
    delete m;
  }

  {
    std::string smiles =
        "CCOC(=O)Nc1ccc(SCC2COC(Cn3ccnc3)(c3ccc(Cl)cc3Cl)O2)cc1";
    std::string nameBase = "test3_6";
    ROMol *m = SmilesToMol(smiles);
    TEST_ASSERT(m);
    RDDepict::compute2DCoords(*m);
    WedgeMolBonds(*m, &(m->getConformer()));

    MolDrawOptions options;
    static const int ha1[] = {17, 18, 19, 20, 21};
    std::vector<int> highlight_atoms1(ha1, ha1 + sizeof(ha1) / sizeof(int));
    options.atomRegions.push_back(highlight_atoms1);
    static const int ha2[] = {6, 7, 8, 9, 31, 32};
    std::vector<int> highlight_atoms2(ha2, ha2 + sizeof(ha2) / sizeof(int));
    options.atomRegions.push_back(highlight_atoms2);
    options.includeAtomTags = true;

#ifdef RDK_CAIRO_BUILD
    {
      MolDraw2DCairo drawer(300, 300);
      drawer.drawOptions() = options;
      drawer.drawMolecule(*m);
      drawer.finishDrawing();
      drawer.writeDrawingText(nameBase + ".png");
    }
#endif
    {
      std::ofstream outs((nameBase + ".svg").c_str());
      MolDraw2DSVG drawer(300, 300, outs);
      drawer.drawOptions() = options;
      drawer.drawMolecule(*m);
      drawer.finishDrawing();
      outs.flush();
    }
    delete m;
  }
  {
    std::string smiles =
        "CCOC(=O)Nc1ccc(SCC2COC(Cn3ccnc3)(c3ccc(Cl)cc3Cl)O2)cc1";
    std::string nameBase = "test3_7";
    ROMol *m = SmilesToMol(smiles);
    TEST_ASSERT(m);
    RDDepict::compute2DCoords(*m);
    WedgeMolBonds(*m, &(m->getConformer()));

    MolDrawOptions options;
    options.continuousHighlight = true;
    static const int ha[] = {17, 20, 25};
    std::vector<int> highlight_atoms(ha, ha + sizeof(ha) / sizeof(int));
    std::map<int, double> highlight_radii;
    highlight_radii[17] = 0.5;
    highlight_radii[20] = 1.0;
    std::map<int, DrawColour> highlight_colors;
    highlight_colors[17] = DrawColour(.5, .5, 1.);

#ifdef RDK_CAIRO_BUILD
    {
      MolDraw2DCairo drawer(300, 300);
      drawer.drawOptions() = options;
      drawer.drawMolecule(*m, &highlight_atoms, &highlight_colors,
                          &highlight_radii);
      drawer.finishDrawing();
      drawer.writeDrawingText(nameBase + ".png");
    }
#endif
    {
      std::ofstream outs((nameBase + ".svg").c_str());
      MolDraw2DSVG drawer(300, 300, outs);
      drawer.drawOptions() = options;
      drawer.drawMolecule(*m, &highlight_atoms, &highlight_colors,
                          &highlight_radii);
      drawer.finishDrawing();
      outs.flush();
    }
    delete m;
  }

  std::cout << " Done" << std::endl;
}

void test4() {
  std::cout << " ----------------- Test 4" << std::endl;
  {
    std::string fName = getenv("RDBASE");
    fName += "/Code/GraphMol/MolDraw2D/test_dir";
    fName += "/clash.mol";
    ROMol *m = MolFileToMol(fName);
    std::string nameBase = "test4_1";
    TEST_ASSERT(m);

#ifdef RDK_CAIRO_BUILD
    {
      MolDraw2DCairo drawer(300, 300);
      drawer.drawMolecule(*m);
      drawer.finishDrawing();
      drawer.writeDrawingText(nameBase + ".png");
    }
#endif
    {
      std::ofstream outs((nameBase + ".svg").c_str());
      MolDraw2DSVG drawer(300, 300, outs);
      drawer.drawMolecule(*m);
      drawer.finishDrawing();
      outs.flush();
    }
    delete m;
  }

  std::cout << " Done" << std::endl;
}

void test5() {
  std::cout << " ----------------- Test 5" << std::endl;
  {
    std::string smiles = "*c1cc(*)cc(*)c1";
    std::string nameBase = "test5_1";
    ROMol *m = SmilesToMol(smiles);
    TEST_ASSERT(m);
    RDDepict::compute2DCoords(*m);
    WedgeMolBonds(*m, &(m->getConformer()));
    MolDrawOptions options;
    options.dummiesAreAttachments = true;
    options.atomLabels[0] = "R1";
#ifdef RDK_CAIRO_BUILD
    {
      MolDraw2DCairo drawer(300, 300);
      drawer.drawOptions() = options;
      drawer.drawMolecule(*m);
      drawer.finishDrawing();
      drawer.writeDrawingText(nameBase + ".png");
    }
#endif
    {
      std::ofstream outs((nameBase + ".svg").c_str());
      MolDraw2DSVG drawer(300, 300, outs);
      drawer.drawOptions() = options;
      drawer.drawMolecule(*m);
      drawer.finishDrawing();
      outs.flush();
    }
    delete m;
  }
  std::cout << " Done" << std::endl;
}

#ifdef RDK_TEST_MULTITHREADED
#include <RDGeneral/BoostStartInclude.h>
#include <boost/thread.hpp>
#include <RDGeneral/BoostEndInclude.h>
namespace {
void runblock(const std::vector<ROMol *> &mols,
              const std::vector<std::string> &refData, unsigned int count,
              unsigned int idx) {
  for (unsigned int j = 0; j < 200; j++) {
    for (unsigned int i = 0; i < mols.size(); ++i) {
      if (i % count != idx) continue;
      ROMol *mol = mols[i];
      MolDraw2DSVG drawer(300, 300);
      drawer.drawMolecule(*mol);
      drawer.finishDrawing();
      std::string text = drawer.getDrawingText();
      TEST_ASSERT(text == refData[i]);
    }
  }
}
}

void testMultiThreaded() {
  std::cout << " ----------------- Test multi-threaded drawing" << std::endl;
  std::string fName = getenv("RDBASE");
  fName += "/Data/NCI/first_200.props.sdf";
  RDKit::SDMolSupplier suppl(fName);
  std::cerr << "reading molecules" << std::endl;
  std::vector<ROMol *> mols;
  while (!suppl.atEnd() && mols.size() < 100) {
    ROMol *mol = 0;
    try {
      mol = suppl.next();
    } catch (...) {
      continue;
    }
    if (!mol) continue;
    mols.push_back(mol);
  }

  std::cerr << "generating reference drawings" << std::endl;
  std::vector<std::string> refData(mols.size());
  for (unsigned int i = 0; i < mols.size(); ++i) {
    MolDraw2DSVG drawer(300, 300);
    drawer.drawMolecule(*(mols[i]));
    drawer.finishDrawing();
    refData[i] = drawer.getDrawingText();
    TEST_ASSERT(refData[i].find("<svg:svg") != std::string::npos);
    TEST_ASSERT(refData[i].find("</svg:svg>") != std::string::npos);
  }

  boost::thread_group tg;
  unsigned int count = 4;
  std::cerr << "processing" << std::endl;
  for (unsigned int i = 0; i < count; ++i) {
    std::cerr << " launch :" << i << std::endl;
    std::cerr.flush();
    tg.add_thread(new boost::thread(runblock, mols, refData, count, i));
  }
  tg.join_all();
  std::cerr << " Done" << std::endl;
}
#else
void testMultiThreaded() {}
#endif

void test6() {
  std::cout << " ----------------- Test 6 (atom labels)" << std::endl;
  {
    std::string smiles = "CC[13CH2][CH2:7][CH-]C[15NH2+]C";
    std::string nameBase = "test5_1";
    ROMol *m = SmilesToMol(smiles);
    TEST_ASSERT(m);
    RDDepict::compute2DCoords(*m);
    WedgeMolBonds(*m, &(m->getConformer()));
    MolDraw2DSVG drawer(300, 300);
    drawer.drawMolecule(*m);
    drawer.finishDrawing();
    std::string txt = drawer.getDrawingText();
    std::ofstream outs("test6_1.svg");
    outs << txt;
    // TEST_ASSERT(txt.find("<svg:svg")!=std::string::npos);
  }
  std::cerr << " Done" << std::endl;
}

void test7() {
  std::cout << " ----------------- Test 7 (backgrounds)" << std::endl;
  std::string smiles = "CCC";
  ROMol *m = SmilesToMol(smiles);
  TEST_ASSERT(m);
  RDDepict::compute2DCoords(*m);
  {
    std::string nameBase = "test7_1";
    MolDraw2DSVG drawer(300, 300);
    drawer.drawOptions().clearBackground = false;
    drawer.drawMolecule(*m);
    drawer.finishDrawing();
    std::string txt = drawer.getDrawingText();
    std::ofstream outs((nameBase + ".svg").c_str());
    outs << txt;
    TEST_ASSERT(txt.find("<svg:svg") != std::string::npos);
    TEST_ASSERT(txt.find("<svg:rect") == std::string::npos);
  }
#ifdef RDK_CAIRO_BUILD
  {
    std::string nameBase = "test7_1";
    MolDraw2DCairo drawer(300, 300);
    drawer.drawOptions().clearBackground = false;
    drawer.drawMolecule(*m);
    drawer.finishDrawing();
    drawer.writeDrawingText(nameBase + ".png");
  }
#endif
  {
    std::string nameBase = "test7_2";
    MolDraw2DSVG drawer(300, 300);
    drawer.drawOptions().backgroundColour = DrawColour(.8, .8, .8);
    drawer.drawMolecule(*m);
    drawer.finishDrawing();
    std::string txt = drawer.getDrawingText();
    std::ofstream outs((nameBase + ".svg").c_str());
    outs << txt;
    TEST_ASSERT(txt.find("<svg:svg") != std::string::npos);
    TEST_ASSERT(txt.find("<svg:rect") != std::string::npos);
    TEST_ASSERT(txt.find("fill:#CCCCCC") != std::string::npos);
  }
#ifdef RDK_CAIRO_BUILD
  {
    std::string nameBase = "test7_2";
    MolDraw2DCairo drawer(300, 300);
    drawer.drawOptions().backgroundColour = DrawColour(.8, .8, .8);
    drawer.drawMolecule(*m);
    drawer.finishDrawing();
    drawer.writeDrawingText(nameBase + ".png");
  }
#endif
  std::cerr << " Done" << std::endl;
}

<<<<<<< HEAD
void test8PrepareMolForDrawing() {
  std::cout << " ----------------- Test8: PrepareMolDrawing" << std::endl;
  std::string smiles = "c1ccccc1[C@H](F)Cl";
  ROMol *m = SmilesToMol(smiles);
  TEST_ASSERT(m);
  {
    RWMol nm(*m);
    TEST_ASSERT(nm.getNumAtoms() == 9)
    MolDraw2DUtils::prepareMolForDrawing(nm);
    TEST_ASSERT(nm.getNumAtoms() == 10);
    TEST_ASSERT(nm.getNumConformers() == 1);
    TEST_ASSERT(!nm.getConformer().is3D());
    TEST_ASSERT(nm.getBondBetweenAtoms(0, 1)->getBondType() != Bond::AROMATIC);
    TEST_ASSERT(nm.getBondBetweenAtoms(0, 1)->getIsAromatic());
    TEST_ASSERT(nm.getAtomWithIdx(9)->getAtomicNum() == 1);
    TEST_ASSERT(nm.getBondBetweenAtoms(6, 9)->getBondType() == Bond::SINGLE);
    TEST_ASSERT(nm.getBondBetweenAtoms(6, 9)->getBondDir() == Bond::BEGINWEDGE);

    // make sure we can do it again:
    MolDraw2DUtils::prepareMolForDrawing(nm);
    TEST_ASSERT(nm.getNumAtoms() == 10);
    TEST_ASSERT(nm.getNumConformers() == 1);
    TEST_ASSERT(nm.getBondBetweenAtoms(0, 1)->getBondType() != Bond::AROMATIC);
    TEST_ASSERT(nm.getBondBetweenAtoms(0, 1)->getIsAromatic());
  }
  {
    RWMol nm(*m);
    TEST_ASSERT(nm.getNumAtoms() == 9)
    MolDraw2DUtils::prepareMolForDrawing(nm, false);
    TEST_ASSERT(nm.getNumAtoms() == 10);
    TEST_ASSERT(nm.getNumConformers() == 1);
    TEST_ASSERT(nm.getBondBetweenAtoms(0, 1)->getBondType() == Bond::AROMATIC);
    TEST_ASSERT(nm.getBondBetweenAtoms(0, 1)->getIsAromatic());
  }
  {
    RWMol nm(*m);
    TEST_ASSERT(nm.getNumAtoms() == 9)
    MolDraw2DUtils::prepareMolForDrawing(nm, false, false);
    TEST_ASSERT(nm.getNumAtoms() == 9);
    TEST_ASSERT(nm.getNumConformers() == 1);
    TEST_ASSERT(nm.getBondBetweenAtoms(0, 1)->getBondType() == Bond::AROMATIC);
    TEST_ASSERT(nm.getBondBetweenAtoms(0, 1)->getIsAromatic());
  }
  {
    RWMol nm(*m);
    TEST_ASSERT(nm.getNumAtoms() == 9)
    MolDraw2DUtils::prepareMolForDrawing(nm, false, true);
    TEST_ASSERT(nm.getNumAtoms() == 10);
    TEST_ASSERT(nm.getNumConformers() == 1);
    TEST_ASSERT(nm.getBondBetweenAtoms(0, 1)->getBondType() == Bond::AROMATIC);
    TEST_ASSERT(nm.getBondBetweenAtoms(0, 1)->getIsAromatic());
  }

  {
    RWMol nm(*m);
    TEST_ASSERT(nm.getNumAtoms() == 9)
    MolDraw2DUtils::prepareMolForDrawing(nm, true, true, false);
    TEST_ASSERT(nm.getNumAtoms() == 10);
    TEST_ASSERT(nm.getNumConformers() == 1);
    TEST_ASSERT(nm.getBondBetweenAtoms(0, 1)->getBondType() != Bond::AROMATIC);
    TEST_ASSERT(nm.getBondBetweenAtoms(0, 1)->getIsAromatic());
    TEST_ASSERT(nm.getAtomWithIdx(9)->getAtomicNum() == 1);
    TEST_ASSERT(nm.getBondBetweenAtoms(6, 9)->getBondType() == Bond::SINGLE);
    TEST_ASSERT(nm.getBondBetweenAtoms(6, 9)->getBondDir() == Bond::NONE);
  }

  {
    // by default we don't force conformer generation
    RWMol nm(*m);
    RDDepict::compute2DCoords(nm);
    nm.getConformer().set3D(true);  // it's not really, we're cheating
    TEST_ASSERT(nm.getNumAtoms() == 9)
    MolDraw2DUtils::prepareMolForDrawing(nm);
    TEST_ASSERT(nm.getNumAtoms() == 10);
    TEST_ASSERT(nm.getNumConformers() == 1);  // we have a conformer anyway
    TEST_ASSERT(nm.getConformer().is3D());

    // but if we do force, it blows out that conformer:
    MolDraw2DUtils::prepareMolForDrawing(nm, true, true, true, true);
    TEST_ASSERT(!nm.getConformer().is3D());
  }

  delete m;
=======
void testGithub781() {
  std::cout
      << " ----------------- Test Github #781: Rendering single-atom molecules"
      << std::endl;

  {
    std::string smiles = "C";
    ROMol *m = SmilesToMol(smiles);
    TEST_ASSERT(m);
    RDDepict::compute2DCoords(*m);
    MolDraw2DSVG drawer(300, 300);
    drawer.drawMolecule(*m);
    drawer.finishDrawing();
    std::string txt = drawer.getDrawingText();
    TEST_ASSERT(txt.find("<svg:svg") != std::string::npos);
    TEST_ASSERT(txt.find("<svg:tspan>CH</svg:tspan>") != std::string::npos);
    delete m;
  }
  {
    std::string smiles = "[C]";
    ROMol *m = SmilesToMol(smiles);
    TEST_ASSERT(m);
    RDDepict::compute2DCoords(*m);
    MolDraw2DSVG drawer(300, 300);
    drawer.drawMolecule(*m);
    drawer.finishDrawing();
    std::string txt = drawer.getDrawingText();
    TEST_ASSERT(txt.find("<svg:svg") != std::string::npos);
    TEST_ASSERT(txt.find("<svg:tspan>C</svg:tspan>") != std::string::npos);
    delete m;
  }
  {
    std::string smiles = "C.CC.[Cl-]";
    ROMol *m = SmilesToMol(smiles);
    TEST_ASSERT(m);
    RDDepict::compute2DCoords(*m);
    MolDraw2DSVG drawer(300, 300);
    drawer.drawMolecule(*m);
    drawer.finishDrawing();
    std::string txt = drawer.getDrawingText();
    TEST_ASSERT(txt.find("<svg:svg") != std::string::npos);
    TEST_ASSERT(txt.find("<svg:tspan>CH</svg:tspan>") != std::string::npos);
    TEST_ASSERT(txt.find("<svg:tspan>Cl</svg:tspan>") != std::string::npos);
    delete m;
  }
  {  // empty molecule
    ROMol *m = new ROMol();
    TEST_ASSERT(m);
    RDDepict::compute2DCoords(*m);
    MolDraw2DSVG drawer(300, 300);
    drawer.drawMolecule(*m);
    drawer.finishDrawing();
    std::string txt = drawer.getDrawingText();
    TEST_ASSERT(txt.find("<svg:svg") != std::string::npos);
    TEST_ASSERT(txt.find("<svg:tspan>") == std::string::npos);
    delete m;
  }
>>>>>>> 8f00f0e6
  std::cerr << " Done" << std::endl;
}

int main() {
  RDLog::InitLogs();
#if 1
  test1();
  test2();
  test3();
  test4();
  test5();
  testMultiThreaded();
  test6();
  test7();
#endif
<<<<<<< HEAD
  test8PrepareMolForDrawing();
=======
  testGithub781();
>>>>>>> 8f00f0e6
}<|MERGE_RESOLUTION|>--- conflicted
+++ resolved
@@ -154,7 +154,7 @@
   }
   std::cout << " Done" << std::endl;
 }
-#else  // RDK_CAIRO_BUILD
+#else // RDK_CAIRO_BUILD
 void test2() {}
 #endif
 
@@ -486,7 +486,8 @@
               unsigned int idx) {
   for (unsigned int j = 0; j < 200; j++) {
     for (unsigned int i = 0; i < mols.size(); ++i) {
-      if (i % count != idx) continue;
+      if (i % count != idx)
+        continue;
       ROMol *mol = mols[i];
       MolDraw2DSVG drawer(300, 300);
       drawer.drawMolecule(*mol);
@@ -512,7 +513,8 @@
     } catch (...) {
       continue;
     }
-    if (!mol) continue;
+    if (!mol)
+      continue;
     mols.push_back(mol);
   }
 
@@ -616,7 +618,6 @@
   std::cerr << " Done" << std::endl;
 }
 
-<<<<<<< HEAD
 void test8PrepareMolForDrawing() {
   std::cout << " ----------------- Test8: PrepareMolDrawing" << std::endl;
   std::string smiles = "c1ccccc1[C@H](F)Cl";
@@ -687,11 +688,11 @@
     // by default we don't force conformer generation
     RWMol nm(*m);
     RDDepict::compute2DCoords(nm);
-    nm.getConformer().set3D(true);  // it's not really, we're cheating
+    nm.getConformer().set3D(true); // it's not really, we're cheating
     TEST_ASSERT(nm.getNumAtoms() == 9)
     MolDraw2DUtils::prepareMolForDrawing(nm);
     TEST_ASSERT(nm.getNumAtoms() == 10);
-    TEST_ASSERT(nm.getNumConformers() == 1);  // we have a conformer anyway
+    TEST_ASSERT(nm.getNumConformers() == 1); // we have a conformer anyway
     TEST_ASSERT(nm.getConformer().is3D());
 
     // but if we do force, it blows out that conformer:
@@ -700,7 +701,9 @@
   }
 
   delete m;
-=======
+  std::cerr << " Done" << std::endl;
+}
+
 void testGithub781() {
   std::cout
       << " ----------------- Test Github #781: Rendering single-atom molecules"
@@ -746,7 +749,7 @@
     TEST_ASSERT(txt.find("<svg:tspan>Cl</svg:tspan>") != std::string::npos);
     delete m;
   }
-  {  // empty molecule
+  { // empty molecule
     ROMol *m = new ROMol();
     TEST_ASSERT(m);
     RDDepict::compute2DCoords(*m);
@@ -758,7 +761,6 @@
     TEST_ASSERT(txt.find("<svg:tspan>") == std::string::npos);
     delete m;
   }
->>>>>>> 8f00f0e6
   std::cerr << " Done" << std::endl;
 }
 
@@ -774,9 +776,6 @@
   test6();
   test7();
 #endif
-<<<<<<< HEAD
   test8PrepareMolForDrawing();
-=======
   testGithub781();
->>>>>>> 8f00f0e6
 }